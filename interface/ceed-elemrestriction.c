--- conflicted
+++ resolved
@@ -411,22 +411,14 @@
 /**
   @brief Get the multiplicity of nodes in a CeedElemRestriction
 
-<<<<<<< HEAD
-  @param rstr             CeedElemRestriction
-  @param[out] mult        Vector to store multiplicity (of size nnodes)
-=======
-  @param rstr      CeedElemRestriction
-  @param[in] tmode Order the components of the output vector as interlaced (CEED_TRANSPOSE)
-                   or blocked (CEED_NOTRANSPOSE)
-  @param[out] mult Vector to store multiplicity (of size ndof)
->>>>>>> a61db904
+  @param rstr             CeedElemRestriction
+  @param[out] mult        Vector to store multiplicity (of size nnodes*ncomp)
 
   @return An error code: 0 - success, otherwise - failure
 
   @ref Advanced
 **/
 int CeedElemRestrictionGetMultiplicity(CeedElemRestriction rstr,
-                                       CeedTransposeMode tmode,
                                        CeedVector mult) {
   int ierr;
   CeedVector evec;
@@ -437,13 +429,8 @@
   ierr = CeedVectorSetValue(mult, 0.0); CeedChk(ierr);
 
   // Apply to get multiplicity
-<<<<<<< HEAD
   ierr = CeedElemRestrictionApply(rstr, CEED_TRANSPOSE, evec, mult,
                                   CEED_REQUEST_IMMEDIATE); CeedChk(ierr);
-=======
-  ierr = CeedElemRestrictionApply(rstr, CEED_TRANSPOSE, tmode, evec,
-                                  mult, CEED_REQUEST_IMMEDIATE); CeedChk(ierr);
->>>>>>> a61db904
 
   // Cleanup
   ierr = CeedVectorDestroy(&evec); CeedChk(ierr);
