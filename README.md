# libCEED: the CEED API Library

[![Build Status](https://travis-ci.org/CEED/libCEED.svg?branch=master)](https://travis-ci.org/CEED/libCEED)
[![License](https://img.shields.io/badge/License-BSD%202--Clause-orange.svg)](https://opensource.org/licenses/BSD-2-Clause)

## Code for Efficient Extensible Discretization

This repository contains an initial low-level API library for the efficient
high-order discretization methods developed by the ECP co-design [Center for
Efficient Exascale Discretizations (CEED)](http://ceed.exascaleproject.org).
While our focus is on high-order finite elements, the approach is mostly
algebraic and thus applicable to other discretizations in factored form, see the
[API documentation](doc/libCEED.md).

One of the challenges with high-order methods is that a global sparse matrix is
no longer a good representation of a high-order linear operator, both with
respect to the FLOPs needed for its evaluation, as well as the memory transfer
needed for a matvec.  Thus, high-order methods require a new "format" that still
represents a linear (or more generally non-linear) operator, but not through a
sparse matrix.

The goal of libCEED is to propose such a format, as well as supporting
implementations and data structures, that enable efficient operator evaluation
on a variety of computational device types (CPUs, GPUs, etc.). This new operator
description is based on algebraically [factored form](doc/libCEED.md), which is
easy to incorporate in a wide variety of applications, without significant
refactoring of their own discretization infrastructure.

The repository is part of the [CEED software suite][ceed-soft], a collection of
software benchmarks, miniapps, libraries and APIs for efficient exascale
discretizations based on high-order finite element and spectral element methods.
See http://github.com/ceed for more information and source code availability.

The CEED research is supported by the [Exascale Computing Project][ecp]
(17-SC-20-SC), a collaborative effort of two U.S. Department of Energy
organizations (Office of Science and the National Nuclear Security
Administration) responsible for the planning and preparation of a [capable
exascale ecosystem](https://exascaleproject.org/what-is-exascale), including
software, applications, hardware, advanced system engineering and early testbed
platforms, in support of the nation’s exascale computing imperative.

For more details on the CEED API see http://ceed.exascaleproject.org/ceed-code/.

## Building

The CEED library, `libceed`, is a C99 library with no external dependencies.
It can be built using

    make

## Testing

The test suite produces [TAP](https://testanything.org) output and is run by:

    make test

or, using the `prove` tool distributed with Perl (recommended)

    make prove

## Examples

libCEED comes with several examples of its usage, ranging from standalone C
codes in the `/examples/ceed` directory to examples based on external packages,
such as MFEM, PETSc and Nek5000.

To build the examples, set the `MFEM_DIR`, `PETSC_DIR` and `NEK5K_DIR` variables
and run:

```
# libCEED examples on CPU and GPU
cd examples/ceed
make
./ex1 -ceed /cpu/self
./ex1 -ceed /gpu/occa
cd ../..

# MFEM+libCEED examples on CPU and GPU
cd examples/mfem
make
./bp1 -ceed /cpu/self -no-vis
./bp1 -ceed /gpu/occa -no-vis
cd ../..

# PETSc+libCEED examples on CPU and GPU
cd examples/petsc
make
./bp1 -ceed /cpu/self
./bp1 -ceed /gpu/occa
cd ../..

# Nek+libCEED examples on CPU and GPU
cd examples/nek5000
./generate-boxes.sh 2 4
./make-nek-examples.sh
./run-nek-example.sh -ceed /cpu/self -b b3
./run-nek-example.sh -ceed /gpu/occa -b b3
cd ../..
```

The above code assumes a GPU-capable machine enabled in the OCCA
backend. Depending on the availabl backends, other Ceed resource specifiers can
be provided with the `-ceed` option, for example:

CEED resource (`-ceed`) | Backend
----------------------- | ---------------------------------
`/cpu/self`             | Serial reference implementation
`/cpu/occa`             | Serial OCCA kernels
`/gpu/occa`             | CUDA OCCA kernels
`/omp/occa`             | OpenMP OCCA kernels
`/ocl/occa`             | OpenCL OCCA kernels

## Install

To install libCEED, run

    make install prefix=/usr/local

or (e.g., if creating packages),

    make install prefix=/usr DESTDIR=/packaging/path

Note that along with the library, libCEED installs kernel sources, e.g. OCCA
kernels are installed in `$prefix/lib/okl`. This allows the OCCA backend to
build specialized kernels at run-time. In a normal setting, the kernel sources
will be found automatically (relative to the library file `libceed.so`).
However, if that fails (e.g. if `libceed.so` is moved), one can copy (cache) the
kernel sources inside the user OCCA directory, `~/.occa` using

    $(OCCA_DIR)/bin/occa cache ceed $(CEED_DIR)/lib/okl/*.okl

This will allow OCCA to find the sources regardless of the location of the CEED
<<<<<<< HEAD
library. One may occasionally need to clear the OCCA cache, which can be accomplished
by removing the `~/.occa` directory or by calling `$(OCCA_DIR)/bin/occa clear -a`.
=======
library.
>>>>>>> 11348800

### pkg-config

In addition to library and header, libCEED provides a [pkg-config][pkg-config1]
file that can be used to easily compile and link. [For example][pkg-config2], if
`$prefix` is a standard location or you set the environment variable
`PKG_CONFIG_PATH`,

    cc `pkg-config --cflags --libs ceed` -o myapp myapp.c

will build `myapp` with libCEED.  This can be used with the source or
installed directories.  Most build systems have support for pkg-config.

## Contact

You can reach the libCEED team by emailing [ceed-users@llnl.gov](mailto:ceed-users@llnl.gov)
or by leaving a comment in the [issue tracker](https://github.com/CEED/libCEED/issues).

## Copyright

The following copyright applies to each file in the CEED software suite, unless
otherwise stated in the file:

> Copyright (c) 2017, Lawrence Livermore National Security, LLC. Produced at the
> Lawrence Livermore National Laboratory. LLNL-CODE-734707. All Rights reserved.

See files LICENSE and NOTICE for details.

[ceed-soft]:   http://ceed.exascaleproject.org/software/
[ecp]:         https://exascaleproject.org/exascale-computing-project
[pkg-config1]: https://en.wikipedia.org/wiki/Pkg-config
[pkg-config2]: https://people.freedesktop.org/~dbn/pkg-config-guide.html#faq<|MERGE_RESOLUTION|>--- conflicted
+++ resolved
@@ -130,12 +130,8 @@
     $(OCCA_DIR)/bin/occa cache ceed $(CEED_DIR)/lib/okl/*.okl
 
 This will allow OCCA to find the sources regardless of the location of the CEED
-<<<<<<< HEAD
 library. One may occasionally need to clear the OCCA cache, which can be accomplished
 by removing the `~/.occa` directory or by calling `$(OCCA_DIR)/bin/occa clear -a`.
-=======
-library.
->>>>>>> 11348800
 
 ### pkg-config
 
